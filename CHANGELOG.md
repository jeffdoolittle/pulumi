--- conflicted
+++ resolved
@@ -2,15 +2,10 @@
 
 ### Improvements
 
-<<<<<<< HEAD
-- Signature of `Pulumi.all` has been made more accurate.  Calling `.all` on `Output`s that may
-  be `undefined` will properly encode and pass along that `undefined` information.
 - Simplify how the args for a resource can be specified. Note: resource args are now simple POJO
   types.  To indicate the same type, except with `Input`s allows for all values, use
-  `Wrap<OriginalType>`.
-
-=======
->>>>>>> c0f1eb1e
+  `WrappedObject<OriginalType>`.
+
 ## 0.16.15 (Released February 22nd, 2019)
 
 ### Improvements
