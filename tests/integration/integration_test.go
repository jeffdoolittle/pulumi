--- conflicted
+++ resolved
@@ -1124,11 +1124,7 @@
 
 	opts := &integration.ProgramTestOptions{
 		Dir:          filepath.Join("stack_reference", "dotnet"),
-<<<<<<< HEAD
-		Dependencies: []string{"@pulumi/pulumi"},
-=======
 		Dependencies: []string{"Pulumi"},
->>>>>>> e09cbc70
 		Quick:        true,
 		Config: map[string]string{
 			"org": os.Getenv("PULUMI_TEST_OWNER"),
